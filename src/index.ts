import { ReactElement, useCallback, useEffect, useRef, useState } from "react";

export type ReactMediaRecorderRenderProps = {
  error: string;
  muteAudio: () => void;
  unMuteAudio: () => void;
  startRecording: () => void;
  pauseRecording: () => void;
  resumeRecording: () => void;
  stopRecording: () => void;
  mediaBlobUrl: null | string;
  status: StatusMessages;
  isAudioMuted: boolean;
  previewStream: MediaStream | null;
  previewAudioStream: MediaStream | null;
  clearBlobUrl: () => void;
};

export type ReactMediaRecorderHookProps = {
  audio?: boolean | MediaTrackConstraints;
  video?: boolean | MediaTrackConstraints;
  screen?: boolean;
  onStop?: (blobUrl: string, blob: Blob) => void;
  onStart?: () => void;
  blobPropertyBag?: BlobPropertyBag;
  mediaRecorderOptions?: MediaRecorderOptions | null;
<<<<<<< HEAD
  customMediaStream?: MediaStream | null;
  stopStreamsOnStop?: boolean;
=======
  askPermissionOnMount?: boolean;
};
export type ReactMediaRecorderProps = ReactMediaRecorderHookProps & {
  render: (props: ReactMediaRecorderRenderProps) => ReactElement;
>>>>>>> 91ec08a1
};

export type StatusMessages =
  | "media_aborted"
  | "permission_denied"
  | "no_specified_media_found"
  | "media_in_use"
  | "invalid_media_constraints"
  | "no_constraints"
  | "recorder_error"
  | "idle"
  | "acquiring_media"
  | "delayed_start"
  | "recording"
  | "stopping"
  | "stopped"
  | "paused";

export enum RecorderErrors {
  AbortError = "media_aborted",
  NotAllowedError = "permission_denied",
  NotFoundError = "no_specified_media_found",
  NotReadableError = "media_in_use",
  OverconstrainedError = "invalid_media_constraints",
  TypeError = "no_constraints",
  NONE = "",
  NO_RECORDER = "recorder_error",
}

export function useReactMediaRecorder({
  audio = true,
  video = false,
  onStop = () => null,
  onStart = () => null,
  blobPropertyBag,
  screen = false,
  mediaRecorderOptions = null,
<<<<<<< HEAD
  customMediaStream = null,
  stopStreamsOnStop = true,
}: ReactMediaRecorderProps) => {
=======
  askPermissionOnMount = false,
}: ReactMediaRecorderHookProps): ReactMediaRecorderRenderProps {
>>>>>>> 91ec08a1
  const mediaRecorder = useRef<MediaRecorder | null>(null);
  const mediaChunks = useRef<Blob[]>([]);
  const mediaStream = useRef<MediaStream | null>(null);
  const [status, setStatus] = useState<StatusMessages>("idle");
  const [isAudioMuted, setIsAudioMuted] = useState<boolean>(false);
  const [mediaBlobUrl, setMediaBlobUrl] = useState<string | null>(null);
  const [error, setError] = useState<keyof typeof RecorderErrors>("NONE");

  const getMediaStream = useCallback(async () => {
    setStatus("acquiring_media");
    const requiredMedia: MediaStreamConstraints = {
      audio: typeof audio === "boolean" ? !!audio : audio,
      video: typeof video === "boolean" ? !!video : video,
    };
    try {
      if (customMediaStream) {
        mediaStream.current = customMediaStream;
      } else if (screen) {
        //@ts-ignore
        const stream = (await window.navigator.mediaDevices.getDisplayMedia({
          video: video || true,
        })) as MediaStream;
        stream.getVideoTracks()[0].addEventListener("ended", () => {
          stopRecording();
        });
        if (audio) {
          const audioStream = await window.navigator.mediaDevices.getUserMedia({
            audio,
          });

          audioStream
            .getAudioTracks()
            .forEach((audioTrack) => stream.addTrack(audioTrack));
        }
        mediaStream.current = stream;
      } else {
        const stream = await window.navigator.mediaDevices.getUserMedia(
          requiredMedia
        );
        mediaStream.current = stream;
      }
      setStatus("idle");
    } catch (error: any) {
      setError(error.name);
      setStatus("idle");
    }
  }, [audio, video, screen]);

  useEffect(() => {
    if (!window.MediaRecorder) {
      throw new Error("Unsupported Browser");
    }

    if (screen) {
      //@ts-ignore
      if (!window.navigator.mediaDevices.getDisplayMedia) {
        throw new Error("This browser doesn't support screen capturing");
      }
    }

    const checkConstraints = (mediaType: MediaTrackConstraints) => {
      const supportedMediaConstraints =
        navigator.mediaDevices.getSupportedConstraints();
      const unSupportedConstraints = Object.keys(mediaType).filter(
        (constraint) =>
          !(supportedMediaConstraints as { [key: string]: any })[constraint]
      );

      if (unSupportedConstraints.length > 0) {
        console.error(
          `The constraints ${unSupportedConstraints.join(
            ","
          )} doesn't support on this browser. Please check your ReactMediaRecorder component.`
        );
      }
    };

    if (typeof audio === "object") {
      checkConstraints(audio);
    }
    if (typeof video === "object") {
      checkConstraints(video);
    }

    if (mediaRecorderOptions && mediaRecorderOptions.mimeType) {
      if (!MediaRecorder.isTypeSupported(mediaRecorderOptions.mimeType)) {
        console.error(
          `The specified MIME type you supplied for MediaRecorder doesn't support this browser`
        );
      }
    }

    if (!mediaStream.current && askPermissionOnMount) {
      getMediaStream();
    }

    return () => {
      if (mediaStream.current) {
        const tracks = mediaStream.current.getTracks();
        tracks.forEach((track) => track.stop());
      }
    };
  }, [
    audio,
    screen,
    video,
    getMediaStream,
    mediaRecorderOptions,
    askPermissionOnMount,
  ]);

  // Media Recorder Handlers

  const startRecording = async () => {
    setError("NONE");
    if (!mediaStream.current) {
      await getMediaStream();
    }
    if (mediaStream.current) {
      const isStreamEnded = mediaStream.current
        .getTracks()
        .some((track) => track.readyState === "ended");
      if (isStreamEnded) {
        await getMediaStream();
      }

      // User blocked the permissions (getMediaStream errored out)
      if (!mediaStream.current.active) {
        return;
      }
      mediaRecorder.current = new MediaRecorder(mediaStream.current);
      mediaRecorder.current.ondataavailable = onRecordingActive;
      mediaRecorder.current.onstop = onRecordingStop;
      mediaRecorder.current.onstart = onRecordingStart;
      mediaRecorder.current.onerror = () => {
        setError("NO_RECORDER");
        setStatus("idle");
      };
      mediaRecorder.current.start();
      setStatus("recording");
    }
  };

  const onRecordingActive = ({ data }: BlobEvent) => {
    mediaChunks.current.push(data);
  };

  const onRecordingStart = () => {
    onStart();
  };

  const onRecordingStop = () => {
    const [chunk] = mediaChunks.current;
    const blobProperty: BlobPropertyBag = Object.assign(
      { type: chunk.type },
      blobPropertyBag || (video ? { type: "video/mp4" } : { type: "audio/wav" })
    );
    const blob = new Blob(mediaChunks.current, blobProperty);
    const url = URL.createObjectURL(blob);
    setStatus("stopped");
    setMediaBlobUrl(url);
    onStop(url, blob);
  };

  const muteAudio = (mute: boolean) => {
    setIsAudioMuted(mute);
    if (mediaStream.current) {
      mediaStream.current
        .getAudioTracks()
        .forEach((audioTrack) => (audioTrack.enabled = !mute));
    }
  };

  const pauseRecording = () => {
    if (mediaRecorder.current && mediaRecorder.current.state === "recording") {
      setStatus("paused");
      mediaRecorder.current.pause();
    }
  };
  const resumeRecording = () => {
    if (mediaRecorder.current && mediaRecorder.current.state === "paused") {
      setStatus("recording");
      mediaRecorder.current.resume();
    }
  };

  const stopRecording = () => {
    if (mediaRecorder.current) {
      if (mediaRecorder.current.state !== "inactive") {
        setStatus("stopping");
        mediaRecorder.current.stop();
        if (stopStreamsOnStop) {
          mediaStream.current &&
            mediaStream.current.getTracks().forEach((track) => track.stop());
        }
        mediaChunks.current = [];
      }
    }
  };

  return {
    error: RecorderErrors[error],
    muteAudio: () => muteAudio(true),
    unMuteAudio: () => muteAudio(false),
    startRecording,
    pauseRecording,
    resumeRecording,
    stopRecording,
    mediaBlobUrl,
    status,
    isAudioMuted,
    previewStream: mediaStream.current
      ? new MediaStream(mediaStream.current.getVideoTracks())
      : null,
    previewAudioStream: mediaStream.current
      ? new MediaStream(mediaStream.current.getAudioTracks())
      : null,
    clearBlobUrl: () => {
      if (mediaBlobUrl) {
        URL.revokeObjectURL(mediaBlobUrl);
      }
      setMediaBlobUrl(null);
      setStatus("idle");
    },
  };
}

export const ReactMediaRecorder = (props: ReactMediaRecorderProps) =>
  props.render(useReactMediaRecorder(props));<|MERGE_RESOLUTION|>--- conflicted
+++ resolved
@@ -24,15 +24,12 @@
   onStart?: () => void;
   blobPropertyBag?: BlobPropertyBag;
   mediaRecorderOptions?: MediaRecorderOptions | null;
-<<<<<<< HEAD
   customMediaStream?: MediaStream | null;
   stopStreamsOnStop?: boolean;
-=======
   askPermissionOnMount?: boolean;
 };
 export type ReactMediaRecorderProps = ReactMediaRecorderHookProps & {
   render: (props: ReactMediaRecorderRenderProps) => ReactElement;
->>>>>>> 91ec08a1
 };
 
 export type StatusMessages =
@@ -70,14 +67,10 @@
   blobPropertyBag,
   screen = false,
   mediaRecorderOptions = null,
-<<<<<<< HEAD
   customMediaStream = null,
   stopStreamsOnStop = true,
-}: ReactMediaRecorderProps) => {
-=======
   askPermissionOnMount = false,
 }: ReactMediaRecorderHookProps): ReactMediaRecorderRenderProps {
->>>>>>> 91ec08a1
   const mediaRecorder = useRef<MediaRecorder | null>(null);
   const mediaChunks = useRef<Blob[]>([]);
   const mediaStream = useRef<MediaStream | null>(null);
