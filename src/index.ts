import { register, MediaRecorder as ExtendableMediaRecorder, IMediaRecorder } from "extendable-media-recorder";
import { ReactElement, useCallback, useEffect, useRef, useState } from "react";
import { connect } from 'extendable-media-recorder-wav-encoder';

export interface IVideoStorage {
  /** Sets blob properties. This will be called only before the first call of storeChunk() after construction or reset(). */
  setBlobProperties(blobProperties: BlobPropertyBag): void;

  /** Handle recorded video chunk. */
  storeChunk(chunk: Blob): void;

  /** Informs this storage that the last chunk has been provided. */
  stop(): void;

  /** Gets the URL where the video is stored. */
  getUrl(): string | null;

  /** If this storage stores all chunks in a merged Blob, returns it; otherwise returns undefined.*/
  getBlob(): Blob | undefined;
}

export type ReactMediaRecorderRenderProps = {
  error: string;
  muteAudio: () => void;
  unMuteAudio: () => void;
  startRecording: () => void;
  pauseRecording: () => void;
  resumeRecording: () => void;
  stopRecording: () => void;
  mediaBlobUrl: undefined | string;
  status: StatusMessages;
  isAudioMuted: boolean;
  previewStream: MediaStream | null;
  previewAudioStream: MediaStream | null;
  clearBlobUrl: () => void;
};

export type ReactMediaRecorderHookProps = {
  audio?: boolean | MediaTrackConstraints;
  video?: boolean | MediaTrackConstraints;
  screen?: boolean;
<<<<<<< HEAD
  onStop?: (blobUrl: string | null, blob: Blob | undefined) => void;
  blobPropertyBag?: BlobPropertyBag;
  mediaRecorderOptions?: MediaRecorderOptions | null;
  videoStorageFactory?: () => IVideoStorage;
  timeslice?: number;
=======
  onStop?: (blobUrl: string, blob: Blob) => void;
  onStart?: () => void;
  blobPropertyBag?: BlobPropertyBag;
  mediaRecorderOptions?: MediaRecorderOptions | undefined;
  customMediaStream?: MediaStream | null;
  stopStreamsOnStop?: boolean;
  askPermissionOnMount?: boolean;
>>>>>>> fb2fcb5a
};
export type ReactMediaRecorderProps = ReactMediaRecorderHookProps & {
  render: (props: ReactMediaRecorderRenderProps) => ReactElement;
};

export type StatusMessages =
  | "media_aborted"
  | "permission_denied"
  | "no_specified_media_found"
  | "media_in_use"
  | "invalid_media_constraints"
  | "no_constraints"
  | "recorder_error"
  | "idle"
  | "acquiring_media"
  | "delayed_start"
  | "recording"
  | "stopping"
  | "stopped"
  | "paused";

export enum RecorderErrors {
  AbortError = "media_aborted",
  NotAllowedError = "permission_denied",
  NotFoundError = "no_specified_media_found",
  NotReadableError = "media_in_use",
  OverconstrainedError = "invalid_media_constraints",
  TypeError = "no_constraints",
  NONE = "",
  NO_RECORDER = "recorder_error",
}

export class ObjectUrlStorage implements IVideoStorage {
  blobProperties: any;
  url: string | null = null;
  blob: Blob = new Blob();
  mediaChunks: Blob[] = [];

  setBlobProperties(blobProperties: BlobPropertyBag): void {
    this.blobProperties = blobProperties;
  }
  storeChunk(chunk: Blob) {
    this.mediaChunks.push(chunk);
  }
  stop() {
    let blob = new Blob(this.mediaChunks, this.blobProperties);
    let url = URL.createObjectURL(blob);
    this.blob = blob;
    this.url = url;
  }
  getUrl(): string | null {
    return this.url;
  }
  getBlob(): Blob | undefined {
    return this.blob;
  }
}

export function useReactMediaRecorder({
  audio = true,
  video = false,
  onStop = () => null,
  onStart = () => null,
  blobPropertyBag,
  screen = false,
<<<<<<< HEAD
  mediaRecorderOptions = null,
  videoStorageFactory = () => new ObjectUrlStorage(),
  timeslice = undefined
}: ReactMediaRecorderHookProps): ReactMediaRecorderRenderProps {
  const videoStorage = useRef<IVideoStorage | null>(null);
  const mediaRecorder = useRef<MediaRecorder | null>(null);
=======
  mediaRecorderOptions = undefined,
  customMediaStream = null,
  stopStreamsOnStop = true,
  askPermissionOnMount = false,
}: ReactMediaRecorderHookProps): ReactMediaRecorderRenderProps {
  const mediaRecorder = useRef<IMediaRecorder | null >(null);
  const mediaChunks = useRef<Blob[]>([]);
>>>>>>> fb2fcb5a
  const mediaStream = useRef<MediaStream | null>(null);
  const [status, setStatus] = useState<StatusMessages>("idle");
  const [isAudioMuted, setIsAudioMuted] = useState<boolean>(false);
  const [mediaBlobUrl, setMediaBlobUrl] = useState<string | undefined>(undefined);
  const [error, setError] = useState<keyof typeof RecorderErrors>("NONE");

<<<<<<< HEAD
  let blobPropertiesSet = false;
=======
  useEffect(() => {
    const setup = async () => {
      await register(await connect());
    };
    setup();
  }, []);
>>>>>>> fb2fcb5a

  const getMediaStream = useCallback(async () => {
    setStatus("acquiring_media");
    const requiredMedia: MediaStreamConstraints = {
      audio: typeof audio === "boolean" ? !!audio : audio,
      video: typeof video === "boolean" ? !!video : video,
    };
    try {
      if (customMediaStream) {
        mediaStream.current = customMediaStream;
      } else if (screen) {
        const stream = (await window.navigator.mediaDevices.getDisplayMedia({
          video: video || true,
        })) as MediaStream;
        stream.getVideoTracks()[0].addEventListener("ended", () => {
          stopRecording();
        });
        if (audio) {
          const audioStream = await window.navigator.mediaDevices.getUserMedia({
            audio,
          });

          audioStream
            .getAudioTracks()
            .forEach((audioTrack) => stream.addTrack(audioTrack));
        }
        mediaStream.current = stream;
      } else {
        const stream = await window.navigator.mediaDevices.getUserMedia(
          requiredMedia,
        );
        mediaStream.current = stream;
      }
      setStatus("idle");
    } catch (error: any) {
      setError(error.name);
      setStatus("idle");
    }
  }, [audio, video, screen]);

  useEffect(() => {
    if (!window.MediaRecorder) {
      throw new Error("Unsupported Browser");
    }

    if (screen) {
      if (!window.navigator.mediaDevices.getDisplayMedia) {
        throw new Error("This browser doesn\'t support screen capturing");
      }
    }

    const checkConstraints = (mediaType: MediaTrackConstraints) => {
      const supportedMediaConstraints =
        navigator.mediaDevices.getSupportedConstraints();
      const unSupportedConstraints = Object.keys(mediaType).filter(
        (constraint) =>
          !(supportedMediaConstraints as { [key: string]: any })[constraint],
      );

      if (unSupportedConstraints.length > 0) {
        console.error(
          `The constraints ${unSupportedConstraints.join(
            ",",
          )} doesn't support on this browser. Please check your ReactMediaRecorder component.`,
        );
      }
    };

    if (typeof audio === "object") {
      checkConstraints(audio);
    }
    if (typeof video === "object") {
      checkConstraints(video);
    }

    if (mediaRecorderOptions && mediaRecorderOptions.mimeType) {
      if (!MediaRecorder.isTypeSupported(mediaRecorderOptions.mimeType)) {
        console.error(
          `The specified MIME type you supplied for MediaRecorder doesn't support this browser`,
        );
      }
    }

    if (!mediaStream.current && askPermissionOnMount) {
      getMediaStream();
    }

    return () => {
      if (mediaStream.current) {
        const tracks = mediaStream.current.getTracks();
        tracks.forEach((track) => track.clone().stop());
      }
    };
  }, [
    audio,
    screen,
    video,
    getMediaStream,
    mediaRecorderOptions,
    askPermissionOnMount,
  ]);

  // Media Recorder Handlers

  const startRecording = async () => {
    setError("NONE");
    if (!mediaStream.current) {
      await getMediaStream();
    }
    if (mediaStream.current) {
      const isStreamEnded = mediaStream.current
        .getTracks()
        .some((track) => track.readyState === "ended");
      if (isStreamEnded) {
        await getMediaStream();
      }

<<<<<<< HEAD
      // Initialise new storage
      videoStorage.current = videoStorageFactory();
      blobPropertiesSet = false;

      mediaRecorder.current = new MediaRecorder(mediaStream.current);
=======
      // User blocked the permissions (getMediaStream errored out)
      if (!mediaStream.current.active) {
        return;
      }
      mediaRecorder.current = new ExtendableMediaRecorder(
        mediaStream.current, mediaRecorderOptions || undefined,
      );
>>>>>>> fb2fcb5a
      mediaRecorder.current.ondataavailable = onRecordingActive;
      mediaRecorder.current.onstop = onRecordingStop;
      mediaRecorder.current.onstart = onRecordingStart;
      mediaRecorder.current.onerror = () => {
        setError("NO_RECORDER");
        setStatus("idle");
      };
      mediaRecorder.current.start(timeslice);
      setStatus("recording");
    }
  };

  const onRecordingActive = ({ data }: BlobEvent) => {
    if (!blobPropertiesSet) {
      const blobProperties: BlobPropertyBag = Object.assign(
        { type: data.type },
        blobPropertyBag ||
          (video ? { type: "video/mp4" } : { type: "audio/wav" })
      );

      videoStorage.current?.setBlobProperties(blobProperties);
      blobPropertiesSet = true;
    }

    videoStorage.current?.storeChunk(data);
  };

  const onRecordingStart = () => {
    onStart();
  };

  const onRecordingStop = () => {
<<<<<<< HEAD
    videoStorage.current?.stop();
    const url = videoStorage.current?.getUrl() ?? null;
=======
    const [chunk] = mediaChunks.current;
    const blobProperty: BlobPropertyBag = Object.assign(
      { type: chunk.type },
      blobPropertyBag || (video ? { type: "video/mp4" } : { type: "audio/wav" }),
    );
    const blob = new Blob(mediaChunks.current, blobProperty);
    const url = URL.createObjectURL(blob);
>>>>>>> fb2fcb5a
    setStatus("stopped");
    setMediaBlobUrl(url);
    onStop(url, videoStorage.current?.getBlob());
  };

  const muteAudio = (mute: boolean) => {
    setIsAudioMuted(mute);
    if (mediaStream.current) {
      mediaStream.current
        .getAudioTracks()
        .forEach((audioTrack) => (audioTrack.enabled = !mute));
    }
  };

  const pauseRecording = () => {
    if (mediaRecorder.current && mediaRecorder.current.state === "recording") {
      setStatus("paused");
      mediaRecorder.current.pause();
    }
  };
  const resumeRecording = () => {
    if (mediaRecorder.current && mediaRecorder.current.state === "paused") {
      setStatus("recording");
      mediaRecorder.current.resume();
    }
  };

  const stopRecording = () => {
    if (mediaRecorder.current) {
      if (mediaRecorder.current.state !== "inactive") {
        setStatus("stopping");
        mediaRecorder.current.stop();
<<<<<<< HEAD
        mediaStream.current &&
          mediaStream.current.getTracks().forEach((track) => track.stop());
=======
        if (stopStreamsOnStop) {
          mediaStream.current &&
            mediaStream.current.getTracks().forEach((track) => track.stop());
        }
        mediaChunks.current = [];
>>>>>>> fb2fcb5a
      }
    }
  };

  return {
    error: RecorderErrors[error],
    muteAudio: () => muteAudio(true),
    unMuteAudio: () => muteAudio(false),
    startRecording,
    pauseRecording,
    resumeRecording,
    stopRecording,
    mediaBlobUrl,
    status,
    isAudioMuted,
    previewStream: mediaStream.current ?
      new MediaStream(mediaStream.current.getVideoTracks()) :
      null,
    previewAudioStream: mediaStream.current ?
      new MediaStream(mediaStream.current.getAudioTracks()) :
      null,
    clearBlobUrl: () => {
      if (mediaBlobUrl) {
        URL.revokeObjectURL(mediaBlobUrl);
      }
      setMediaBlobUrl(undefined);
      setStatus("idle");
    },
  };
}

export const ReactMediaRecorder = (props: ReactMediaRecorderProps) =>
  props.render(useReactMediaRecorder(props));<|MERGE_RESOLUTION|>--- conflicted
+++ resolved
@@ -39,21 +39,15 @@
   audio?: boolean | MediaTrackConstraints;
   video?: boolean | MediaTrackConstraints;
   screen?: boolean;
-<<<<<<< HEAD
   onStop?: (blobUrl: string | null, blob: Blob | undefined) => void;
-  blobPropertyBag?: BlobPropertyBag;
-  mediaRecorderOptions?: MediaRecorderOptions | null;
-  videoStorageFactory?: () => IVideoStorage;
-  timeslice?: number;
-=======
-  onStop?: (blobUrl: string, blob: Blob) => void;
   onStart?: () => void;
   blobPropertyBag?: BlobPropertyBag;
   mediaRecorderOptions?: MediaRecorderOptions | undefined;
   customMediaStream?: MediaStream | null;
   stopStreamsOnStop?: boolean;
   askPermissionOnMount?: boolean;
->>>>>>> fb2fcb5a
+  videoStorageFactory?: () => IVideoStorage;
+  timeslice?: number;
 };
 export type ReactMediaRecorderProps = ReactMediaRecorderHookProps & {
   render: (props: ReactMediaRecorderRenderProps) => ReactElement;
@@ -119,38 +113,29 @@
   onStart = () => null,
   blobPropertyBag,
   screen = false,
-<<<<<<< HEAD
-  mediaRecorderOptions = null,
-  videoStorageFactory = () => new ObjectUrlStorage(),
-  timeslice = undefined
-}: ReactMediaRecorderHookProps): ReactMediaRecorderRenderProps {
-  const videoStorage = useRef<IVideoStorage | null>(null);
-  const mediaRecorder = useRef<MediaRecorder | null>(null);
-=======
   mediaRecorderOptions = undefined,
   customMediaStream = null,
   stopStreamsOnStop = true,
   askPermissionOnMount = false,
+  videoStorageFactory = () => new ObjectUrlStorage(),
+  timeslice = undefined
 }: ReactMediaRecorderHookProps): ReactMediaRecorderRenderProps {
   const mediaRecorder = useRef<IMediaRecorder | null >(null);
-  const mediaChunks = useRef<Blob[]>([]);
->>>>>>> fb2fcb5a
+  const videoStorage = useRef<IVideoStorage | null>(null);
   const mediaStream = useRef<MediaStream | null>(null);
   const [status, setStatus] = useState<StatusMessages>("idle");
   const [isAudioMuted, setIsAudioMuted] = useState<boolean>(false);
   const [mediaBlobUrl, setMediaBlobUrl] = useState<string | undefined>(undefined);
   const [error, setError] = useState<keyof typeof RecorderErrors>("NONE");
 
-<<<<<<< HEAD
-  let blobPropertiesSet = false;
-=======
   useEffect(() => {
     const setup = async () => {
       await register(await connect());
     };
     setup();
   }, []);
->>>>>>> fb2fcb5a
+
+  let blobPropertiesSet = false;
 
   const getMediaStream = useCallback(async () => {
     setStatus("acquiring_media");
@@ -268,21 +253,18 @@
         await getMediaStream();
       }
 
-<<<<<<< HEAD
+      // User blocked the permissions (getMediaStream errored out)
+      if (!mediaStream.current.active) {
+        return;
+      }
+
       // Initialise new storage
       videoStorage.current = videoStorageFactory();
       blobPropertiesSet = false;
 
-      mediaRecorder.current = new MediaRecorder(mediaStream.current);
-=======
-      // User blocked the permissions (getMediaStream errored out)
-      if (!mediaStream.current.active) {
-        return;
-      }
       mediaRecorder.current = new ExtendableMediaRecorder(
         mediaStream.current, mediaRecorderOptions || undefined,
       );
->>>>>>> fb2fcb5a
       mediaRecorder.current.ondataavailable = onRecordingActive;
       mediaRecorder.current.onstop = onRecordingStop;
       mediaRecorder.current.onstart = onRecordingStart;
@@ -315,18 +297,8 @@
   };
 
   const onRecordingStop = () => {
-<<<<<<< HEAD
     videoStorage.current?.stop();
     const url = videoStorage.current?.getUrl() ?? null;
-=======
-    const [chunk] = mediaChunks.current;
-    const blobProperty: BlobPropertyBag = Object.assign(
-      { type: chunk.type },
-      blobPropertyBag || (video ? { type: "video/mp4" } : { type: "audio/wav" }),
-    );
-    const blob = new Blob(mediaChunks.current, blobProperty);
-    const url = URL.createObjectURL(blob);
->>>>>>> fb2fcb5a
     setStatus("stopped");
     setMediaBlobUrl(url);
     onStop(url, videoStorage.current?.getBlob());
@@ -359,16 +331,10 @@
       if (mediaRecorder.current.state !== "inactive") {
         setStatus("stopping");
         mediaRecorder.current.stop();
-<<<<<<< HEAD
-        mediaStream.current &&
-          mediaStream.current.getTracks().forEach((track) => track.stop());
-=======
         if (stopStreamsOnStop) {
           mediaStream.current &&
             mediaStream.current.getTracks().forEach((track) => track.stop());
         }
-        mediaChunks.current = [];
->>>>>>> fb2fcb5a
       }
     }
   };
