{
  "compilerOptions": {
    /* Basic Options */
    // "incremental": true,                   /* Enable incremental compilation */
<<<<<<< HEAD
    "target": "ESNext" /* Specify ECMAScript target version: 'ES3' (default), 'ES5', 'ES2015', 'ES2016', 'ES2017', 'ES2018', 'ES2019' or 'ESNEXT'. */,
    "module": "ESNext" /* Specify module code generation: 'none', 'commonjs', 'amd', 'system', 'umd', 'es2015', or 'ESNext'. */,
    // "lib": [],                             /* Specify library files to be included in the compilation. */
=======
    "target": "es5" /* Specify ECMAScript target version: 'ES3' (default), 'ES5', 'ES2015', 'ES2016', 'ES2017', 'ES2018', 'ES2019' or 'ESNEXT'. */,
    "module": "commonjs" /* Specify module code generation: 'none', 'commonjs', 'amd', 'system', 'umd', 'es2015', or 'ESNext'. */,
    "lib": [
      "ES2015",
      "DOM"
    ] /* Specify library files to be included in the compilation. */,
>>>>>>> fb2fcb5a
    // "allowJs": true,                       /* Allow javascript files to be compiled. */
    // "checkJs": true,                       /* Report errors in .js files. */
    // "jsx": "preserve",                     /* Specify JSX code generation: 'preserve', 'react-native', or 'react'. */
    "declaration": true /* Generates corresponding '.d.ts' file. */,
    "declarationMap": true,                /* Generates a sourcemap for each corresponding '.d.ts' file. */
    "sourceMap": true,                     /* Generates corresponding '.map' file. */
    // "outFile": "./",                       /* Concatenate and emit output to single file. */
    "outDir": "./lib" /* Redirect output structure to the directory. */,
    "rootDir": "./src" /* Specify the root directory of input files. Use to control the output directory structure with --outDir. */,
    // "composite": true,                     /* Enable project compilation */
    // "tsBuildInfoFile": "./",               /* Specify file to store incremental compilation information */
    // "removeComments": true,                /* Do not emit comments to output. */
    // "noEmit": true,                        /* Do not emit outputs. */
    // "importHelpers": true,                 /* Import emit helpers from 'tslib'. */
    // "downlevelIteration": true,            /* Provide full support for iterables in 'for-of', spread, and destructuring when targeting 'ES5' or 'ES3'. */
    // "isolatedModules": true,               /* Transpile each file as a separate module (similar to 'ts.transpileModule'). */

    /* Strict Type-Checking Options */
    "strict": true /* Enable all strict type-checking options. */,
    // "noImplicitAny": true,                 /* Raise error on expressions and declarations with an implied 'any' type. */
    // "strictNullChecks": true,              /* Enable strict null checks. */
    // "strictFunctionTypes": true,           /* Enable strict checking of function types. */
    // "strictBindCallApply": true,           /* Enable strict 'bind', 'call', and 'apply' methods on functions. */
    // "strictPropertyInitialization": true,  /* Enable strict checking of property initialization in classes. */
    // "noImplicitThis": true,                /* Raise error on 'this' expressions with an implied 'any' type. */
    // "alwaysStrict": true,                  /* Parse in strict mode and emit "use strict" for each source file. */

    /* Additional Checks */
    // "noUnusedLocals": true,                /* Report errors on unused locals. */
    // "noUnusedParameters": true,            /* Report errors on unused parameters. */
    // "noImplicitReturns": true,             /* Report error when not all code paths in function return a value. */
    // "noFallthroughCasesInSwitch": true,    /* Report errors for fallthrough cases in switch statement. */

    /* Module Resolution Options */
    // "moduleResolution": "node",            /* Specify module resolution strategy: 'node' (Node.js) or 'classic' (TypeScript pre-1.6). */
    // "baseUrl": "./",                       /* Base directory to resolve non-absolute module names. */
    // "paths": {},                           /* A series of entries which re-map imports to lookup locations relative to the 'baseUrl'. */
    // "rootDirs": [],                        /* List of root folders whose combined content represents the structure of the project at runtime. */
    // "typeRoots": [],                       /* List of folders to include type definitions from. */
    // "types": [],                           /* Type declaration files to be included in compilation. */
    // "allowSyntheticDefaultImports": true,  /* Allow default imports from modules with no default export. This does not affect code emit, just typechecking. */
    "esModuleInterop": true /* Enables emit interoperability between CommonJS and ES Modules via creation of namespace objects for all imports. Implies 'allowSyntheticDefaultImports'. */,
    // "preserveSymlinks": true,              /* Do not resolve the real path of symlinks. */
    // "allowUmdGlobalAccess": true,          /* Allow accessing UMD globals from modules. */

    /* Source Map Options */
    // "sourceRoot": "",                      /* Specify the location where debugger should locate TypeScript files instead of source locations. */
    // "mapRoot": "lib/",                         /* Specify the location where debugger should locate map files instead of generated locations. */
    "inlineSourceMap": true,               /* Emit a single file with source maps instead of having a separate file. */
    "inlineSources": true,                 /* Emit the source alongside the sourcemaps within a single file; requires '--inlineSourceMap' or '--sourceMap' to be set. */

    /* Experimental Options */
    // "experimentalDecorators": true,        /* Enables experimental support for ES7 decorators. */
    // "emitDecoratorMetadata": true,         /* Enables experimental support for emitting type metadata for decorators. */

    /* Advanced Options */
    "forceConsistentCasingInFileNames": true /* Disallow inconsistently-cased references to the same file. */
  }
}<|MERGE_RESOLUTION|>--- conflicted
+++ resolved
@@ -2,18 +2,12 @@
   "compilerOptions": {
     /* Basic Options */
     // "incremental": true,                   /* Enable incremental compilation */
-<<<<<<< HEAD
-    "target": "ESNext" /* Specify ECMAScript target version: 'ES3' (default), 'ES5', 'ES2015', 'ES2016', 'ES2017', 'ES2018', 'ES2019' or 'ESNEXT'. */,
-    "module": "ESNext" /* Specify module code generation: 'none', 'commonjs', 'amd', 'system', 'umd', 'es2015', or 'ESNext'. */,
-    // "lib": [],                             /* Specify library files to be included in the compilation. */
-=======
     "target": "es5" /* Specify ECMAScript target version: 'ES3' (default), 'ES5', 'ES2015', 'ES2016', 'ES2017', 'ES2018', 'ES2019' or 'ESNEXT'. */,
     "module": "commonjs" /* Specify module code generation: 'none', 'commonjs', 'amd', 'system', 'umd', 'es2015', or 'ESNext'. */,
     "lib": [
       "ES2015",
       "DOM"
     ] /* Specify library files to be included in the compilation. */,
->>>>>>> fb2fcb5a
     // "allowJs": true,                       /* Allow javascript files to be compiled. */
     // "checkJs": true,                       /* Report errors in .js files. */
     // "jsx": "preserve",                     /* Specify JSX code generation: 'preserve', 'react-native', or 'react'. */
